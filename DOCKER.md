--- conflicted
+++ resolved
@@ -18,16 +18,8 @@
 | Web UI   | `ghcr.io/l5yth/potato-mesh-web-linux-amd64:latest`                |
 | Ingestor | `ghcr.io/l5yth/potato-mesh-ingestor-linux-amd64:latest`           |
 
-<<<<<<< HEAD
-- `API_TOKEN` - Required for ingestor authentication
-- `MESH_SERIAL` - Your Meshtastic device path (e.g., `/dev/ttyACM0`)
-- `POTATOMESH_IMAGE_ARCH` - Docker image architecture (`linux-amd64`, `linux-arm64`, `linux-armv7` for Raspberry Pi OS 32-bit)
-- `SITE_NAME` - Your mesh network name
-- `MAP_CENTER_LAT/LON` - Map center coordinates
-=======
 Images are published for every tagged release. Replace `latest` with a
 specific version tag if you prefer pinned deployments.
->>>>>>> 4ae8a1cf
 
 ## Configure environment
 
