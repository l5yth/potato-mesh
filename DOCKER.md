# PotatoMesh Docker Guide

PotatoMesh publishes ready-to-run container images to the GitHub Packages container
registry (GHCR). You do not need to clone the repository to deploy them—Compose
will pull the latest release images for you.

## Prerequisites

- Docker Engine 24+ or Docker Desktop with the Compose plugin
- Access to `/dev/ttyACM*` (or equivalent) if you plan to attach a Meshtastic
  device to the ingestor container
- An API token that authorises the ingestor to post to your PotatoMesh instance

## Images on GHCR

| Service  | Image                                                                                                         |
|----------|---------------------------------------------------------------------------------------------------------------|
| Web UI   | `ghcr.io/l5yth/potato-mesh-web-linux-amd64:<tag>` (e.g. `latest`, `3.0`, or `v3.0`)                           |
| Ingestor | `ghcr.io/l5yth/potato-mesh-ingestor-linux-amd64:<tag>` (e.g. `latest`, `3.0`, or `v3.0`)                      |

Images are published for every tagged release. Each build receives both semantic
version tags (for example `3.0`) and a matching `v`-prefixed tag (for example
`v3.0`). `latest` always points to the newest release, so pin one of the version
tags when you need a specific build.

## Configure environment

Create a `.env` file alongside your Compose file and populate the variables you
need. At a minimum you must set `API_TOKEN` so the ingestor can authenticate
against the web API.

```env
API_TOKEN=replace-with-a-strong-token
SITE_NAME=PotatoMesh Demo
CONNECTION=/dev/ttyACM0
INSTANCE_DOMAIN=mesh.example.org
```

Additional environment variables are optional:

<<<<<<< HEAD
- `CHANNEL`, `FREQUENCY`, `MAP_CENTER`, `MAX_DISTANCE`, and `CONTACT_LINK`
  customise the UI.
- `POTATOMESH_IMAGE_TAG` pins the Docker images to a specific release (defaults
  to `latest`). Set values such as `v3.0` to deploy historical versions while
  keeping newer releases available under `latest`.
- `POTATOMESH_INSTANCE` (defaults to `http://web:41447`) lets the ingestor post
  to a remote PotatoMesh instance if you do not run both services together.
- `CONNECTION` overrides the default serial device or network endpoint used by
  the ingestor.
- `CHANNEL_INDEX` selects the LoRa channel when using serial or Bluetooth
  connections.
- `INSTANCE_DOMAIN` pins the public hostname advertised by the web UI and API
  responses, bypassing reverse DNS detection when set.
- `DEBUG` enables verbose logging across the stack.
=======
| Variable | Default | Purpose |
| --- | --- | --- |
| `API_TOKEN` | _required_ | Shared secret used by the ingestor and API clients for authenticated `POST` requests. |
| `INSTANCE_DOMAIN` | _auto-detected_ | Public hostname (optionally with port) advertised by the web UI, metadata, and API responses. |
| `SITE_NAME` | `"PotatoMesh Demo"` | Title and branding surfaced in the web UI. |
| `CHANNEL` | `"#LongFast"` | Default LoRa channel label displayed on the dashboard. |
| `FREQUENCY` | `"915MHz"` | Default LoRa frequency description shown in the UI. |
| `CONTACT_LINK` | `"#potatomesh:dod.ngo"` | Chat link or Matrix room alias rendered in UI footers and overlays. |
| `MAP_CENTER` | `38.761944,-27.090833` | Latitude and longitude that centre the map view. |
| `MAX_DISTANCE` | `42` | Maximum relationship distance (km) before edges are hidden. |
| `DEBUG` | `0` | Enables verbose logging across services when set to `1`. |
| `FEDERATION` | `1` | Controls whether the instance announces itself and crawls peers (`1`) or stays isolated (`0`). |
| `PRIVATE` | `0` | Restricts public visibility and disables chat/message endpoints when set to `1`. |
| `CONNECTION` | `/dev/ttyACM0` | Serial device, TCP endpoint, or Bluetooth target used by the ingestor to reach the radio. |

The ingestor also respects supporting variables such as `POTATOMESH_INSTANCE`
(defaults to `http://web:41447`) for remote posting and `CHANNEL_INDEX` when
selecting a LoRa channel on serial or Bluetooth connections.
>>>>>>> c965d052

## Docker Compose file

Use the `docker-compose.yml` file provided in the repository (or download the
[raw file from GitHub](https://raw.githubusercontent.com/l5yth/potato-mesh/main/docker-compose.yml)).
It already references the published GHCR images, defines persistent volumes for
data, configuration, and logs, and includes optional bridge-profile services for
environments that require classic port mapping. Place this file in the same
directory as your `.env` file so Compose can pick up both.

The dedicated configuration volume binds to `/app/.config/potato-mesh` inside
the container. This path stores the instance private key and staged
`/.well-known/potato-mesh` documents. Because the volume persists independently
of container lifecycle events, generated credentials are not replaced on reboot
or re-deploy.

## Start the stack

From the directory containing the Compose file:

```bash
docker compose up -d
```

Docker automatically pulls the GHCR images when they are not present locally.
The dashboard becomes available at `http://127.0.0.1:41447`. Use the bridge
profile when you need to map the port explicitly:

```bash
COMPOSE_PROFILES=bridge docker compose up -d
```

## Updating

```bash
docker compose pull
docker compose up -d
```

## Troubleshooting

- **Serial device permissions (Linux/macOS):** grant access with `sudo chmod 666
  /dev/ttyACM0` or add your user to the `dialout` group.
- **Port already in use:** identify the conflicting service with `sudo lsof -i
  :41447`.
- **Viewing logs:** `docker compose logs -f` tails output from both services.

For general Docker support, consult the [Docker Compose documentation](https://docs.docker.com/compose/).<|MERGE_RESOLUTION|>--- conflicted
+++ resolved
@@ -38,22 +38,6 @@
 
 Additional environment variables are optional:
 
-<<<<<<< HEAD
-- `CHANNEL`, `FREQUENCY`, `MAP_CENTER`, `MAX_DISTANCE`, and `CONTACT_LINK`
-  customise the UI.
-- `POTATOMESH_IMAGE_TAG` pins the Docker images to a specific release (defaults
-  to `latest`). Set values such as `v3.0` to deploy historical versions while
-  keeping newer releases available under `latest`.
-- `POTATOMESH_INSTANCE` (defaults to `http://web:41447`) lets the ingestor post
-  to a remote PotatoMesh instance if you do not run both services together.
-- `CONNECTION` overrides the default serial device or network endpoint used by
-  the ingestor.
-- `CHANNEL_INDEX` selects the LoRa channel when using serial or Bluetooth
-  connections.
-- `INSTANCE_DOMAIN` pins the public hostname advertised by the web UI and API
-  responses, bypassing reverse DNS detection when set.
-- `DEBUG` enables verbose logging across the stack.
-=======
 | Variable | Default | Purpose |
 | --- | --- | --- |
 | `API_TOKEN` | _required_ | Shared secret used by the ingestor and API clients for authenticated `POST` requests. |
@@ -72,7 +56,6 @@
 The ingestor also respects supporting variables such as `POTATOMESH_INSTANCE`
 (defaults to `http://web:41447`) for remote posting and `CHANNEL_INDEX` when
 selecting a LoRa channel on serial or Bluetooth connections.
->>>>>>> c965d052
 
 ## Docker Compose file
 
