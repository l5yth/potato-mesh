--- conflicted
+++ resolved
@@ -18,29 +18,7 @@
 
 ![screenshot of the third version](./scrot-0.3.png)
 
-<<<<<<< HEAD
-## Quick Start with Docker
 
-```bash
-./configure.sh          # Configure your setup
-docker-compose up -d     # Start services
-docker-compose logs -f   # View logs
-```
-
-> **ARM users:** set `POTATOMESH_IMAGE_ARCH=linux-armv7` in your `.env` file for Raspberry Pi OS (32-bit) or `linux-arm64` for 64-bit ARM boards before starting the stack.
-
-PotatoMesh uses host networking by default so it can run on restricted
-systems where Docker cannot create bridged interfaces. The web UI listens on
-`http://127.0.0.1:41447` immediately without explicit port mappings. If you
-are using Docker Desktop (macOS/Windows) or otherwise require bridged
-networking, enable the Compose profile with:
-
-```bash
-COMPOSE_PROFILES=bridge docker-compose up -d
-```
-
-=======
->>>>>>> 4ae8a1cf
 ## Web App
 
 Requires Ruby for the Sinatra web app and SQLite3 for the app's database.
