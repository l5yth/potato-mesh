--- conflicted
+++ resolved
@@ -27,12 +27,8 @@
 import heapq
 import ipaddress
 import itertools
-<<<<<<< HEAD
 import json, os, time, threading, signal, urllib.request, urllib.error, urllib.parse
-=======
-import json, os, time, threading, signal, urllib.request, urllib.error
 import math
->>>>>>> ee650124
 from collections.abc import Mapping
 
 from meshtastic.serial_interface import SerialInterface
