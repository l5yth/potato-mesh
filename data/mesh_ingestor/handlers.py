# Copyright (C) 2025 l5yth
#
# Licensed under the Apache License, Version 2.0 (the "License");
# you may not use this file except in compliance with the License.
# You may obtain a copy of the License at
#
#     http://www.apache.org/licenses/LICENSE-2.0
#
# Unless required by applicable law or agreed to in writing, software
# distributed under the License is distributed on an "AS IS" BASIS,
# WITHOUT WARRANTIES OR CONDITIONS OF ANY KIND, either express or implied.
# See the License for the specific language governing permissions and
# limitations under the License.

"""Packet handlers that serialise data and push it to the HTTP queue."""

from __future__ import annotations

import base64
import contextlib
import importlib
import json
import sys
import time
from collections.abc import Mapping

from . import channels, config, queue
from .serialization import (
    _canonical_node_id,
    _coerce_float,
    _coerce_int,
    _decode_nodeinfo_payload,
    _extract_payload_bytes,
    _first,
    _get,
    _iso,
    _merge_mappings,
    _node_num_from_id,
    _node_to_dict,
    _nodeinfo_metrics_dict,
    _nodeinfo_position_dict,
    _nodeinfo_user_dict,
    _pkt_to_dict,
    upsert_payload,
)


def _radio_metadata_fields() -> dict[str, object]:
    """Return the shared radio metadata fields for payload enrichment."""

    metadata: dict[str, object] = {}
    freq = getattr(config, "LORA_FREQ", None)
    if freq is not None:
        metadata["lora_freq"] = freq
    preset = getattr(config, "MODEM_PRESET", None)
    if preset is not None:
        metadata["modem_preset"] = preset
    return metadata


def _apply_radio_metadata(payload: dict) -> dict:
    """Augment ``payload`` with radio metadata when available."""

    metadata = _radio_metadata_fields()
    if metadata:
        payload.update(metadata)
    return payload


def _is_encrypted_flag(value) -> bool:
    """Return ``True`` when ``value`` represents an encrypted payload."""

    if isinstance(value, bool):
        return value
    if isinstance(value, (int, float)):
        return value != 0
    if isinstance(value, str):
        normalized = value.strip().lower()
        if normalized in {"", "0", "false", "no"}:
            return False
        return True
    return bool(value)


def _apply_radio_metadata_to_nodes(payload: dict) -> dict:
    """Attach radio metadata to each node entry stored in ``payload``."""

    metadata = _radio_metadata_fields()
    if not metadata:
        return payload
    for value in payload.values():
        if isinstance(value, dict):
            value.update(metadata)
    return payload


def upsert_node(node_id, node) -> None:
    """Schedule an upsert for a single node.

    Parameters:
        node_id: Canonical identifier for the node in the ``!xxxxxxxx`` format.
        node: Node object or mapping to serialise for the API payload.

    Returns:
        ``None``. The payload is forwarded to the shared HTTP queue.
    """

    payload = _apply_radio_metadata_to_nodes(upsert_payload(node_id, node))
    _queue_post_json("/api/nodes", payload, priority=queue._NODE_POST_PRIORITY)

    if config.DEBUG:
        user = _get(payload[node_id], "user") or {}
        short = _get(user, "shortName")
        long = _get(user, "longName")
        config._debug_log(
            "Queued node upsert payload",
            context="handlers.upsert_node",
            node_id=node_id,
            short_name=short,
            long_name=long,
        )


def store_position_packet(packet: Mapping, decoded: Mapping) -> None:
    """Persist a decoded position packet.

    Parameters:
        packet: Raw packet metadata emitted by Meshtastic.
        decoded: Decoded payload extracted from ``packet['decoded']``.

    Returns:
        ``None``. The formatted position data is queued for HTTP submission.
    """

    node_ref = _first(packet, "fromId", "from_id", "from", default=None)
    if node_ref is None:
        node_ref = _first(decoded, "num", default=None)
    node_id = _canonical_node_id(node_ref)
    if node_id is None:
        return

    node_num = _coerce_int(_first(decoded, "num", default=None))
    if node_num is None:
        node_num = _node_num_from_id(node_id)

    pkt_id = _coerce_int(_first(packet, "id", "packet_id", "packetId", default=None))
    if pkt_id is None:
        return

    rx_time = _coerce_int(_first(packet, "rxTime", "rx_time", default=time.time()))
    if rx_time is None:
        rx_time = int(time.time())

    to_id = _first(packet, "toId", "to_id", "to", default=None)
    to_id = to_id if to_id not in {"", None} else None

    position_section = decoded.get("position") if isinstance(decoded, Mapping) else None
    if not isinstance(position_section, Mapping):
        position_section = {}

    latitude = _coerce_float(
        _first(position_section, "latitude", "raw.latitude", default=None)
    )
    if latitude is None:
        lat_i = _coerce_int(
            _first(
                position_section,
                "latitudeI",
                "latitude_i",
                "raw.latitude_i",
                default=None,
            )
        )
        if lat_i is not None:
            latitude = lat_i / 1e7

    longitude = _coerce_float(
        _first(position_section, "longitude", "raw.longitude", default=None)
    )
    if longitude is None:
        lon_i = _coerce_int(
            _first(
                position_section,
                "longitudeI",
                "longitude_i",
                "raw.longitude_i",
                default=None,
            )
        )
        if lon_i is not None:
            longitude = lon_i / 1e7

    altitude = _coerce_float(
        _first(position_section, "altitude", "raw.altitude", default=None)
    )
    position_time = _coerce_int(
        _first(position_section, "time", "raw.time", default=None)
    )
    location_source = _first(
        position_section,
        "locationSource",
        "location_source",
        "raw.location_source",
        default=None,
    )
    location_source = (
        str(location_source).strip() if location_source not in {None, ""} else None
    )

    precision_bits = _coerce_int(
        _first(
            position_section,
            "precisionBits",
            "precision_bits",
            "raw.precision_bits",
            default=None,
        )
    )
    sats_in_view = _coerce_int(
        _first(
            position_section,
            "satsInView",
            "sats_in_view",
            "raw.sats_in_view",
            default=None,
        )
    )
    pdop = _coerce_float(
        _first(position_section, "PDOP", "pdop", "raw.PDOP", "raw.pdop", default=None)
    )
    ground_speed = _coerce_float(
        _first(
            position_section,
            "groundSpeed",
            "ground_speed",
            "raw.ground_speed",
            default=None,
        )
    )
    ground_track = _coerce_float(
        _first(
            position_section,
            "groundTrack",
            "ground_track",
            "raw.ground_track",
            default=None,
        )
    )

    snr = _coerce_float(_first(packet, "snr", "rx_snr", "rxSnr", default=None))
    rssi = _coerce_int(_first(packet, "rssi", "rx_rssi", "rxRssi", default=None))
    hop_limit = _coerce_int(_first(packet, "hopLimit", "hop_limit", default=None))
    bitfield = _coerce_int(_first(decoded, "bitfield", default=None))

    payload_bytes = _extract_payload_bytes(decoded)
    payload_b64 = base64_payload(payload_bytes)

    raw_section = decoded.get("raw") if isinstance(decoded, Mapping) else None
    raw_payload = _node_to_dict(raw_section) if raw_section else None
    if raw_payload is None and position_section:
        raw_position = (
            position_section.get("raw")
            if isinstance(position_section, Mapping)
            else None
        )
        if raw_position:
            raw_payload = _node_to_dict(raw_position)

    position_payload = {
        "id": pkt_id,
        "node_id": node_id or node_ref,
        "node_num": node_num,
        "num": node_num,
        "from_id": node_id,
        "to_id": to_id,
        "rx_time": rx_time,
        "rx_iso": _iso(rx_time),
        "latitude": latitude,
        "longitude": longitude,
        "altitude": altitude,
        "position_time": position_time,
        "location_source": location_source,
        "precision_bits": precision_bits,
        "sats_in_view": sats_in_view,
        "pdop": pdop,
        "ground_speed": ground_speed,
        "ground_track": ground_track,
        "snr": snr,
        "rssi": rssi,
        "hop_limit": hop_limit,
        "bitfield": bitfield,
        "payload_b64": payload_b64,
    }
    if raw_payload:
        position_payload["raw"] = raw_payload

    _queue_post_json(
        "/api/positions",
        _apply_radio_metadata(position_payload),
        priority=queue._POSITION_POST_PRIORITY,
    )

    if config.DEBUG:
        config._debug_log(
            "Queued position payload",
            context="handlers.store_position",
            node_id=node_id,
            latitude=latitude,
            longitude=longitude,
            position_time=position_time,
        )


def base64_payload(payload_bytes: bytes | None) -> str | None:
    """Encode raw payload bytes for JSON transport.

    Parameters:
        payload_bytes: Optional payload to encode. ``None`` is returned when
            the payload is empty or missing.

    Returns:
        The Base64 encoded payload string or ``None`` when no payload exists.
    """

    if not payload_bytes:
        return None
    return base64.b64encode(payload_bytes).decode("ascii")


def store_telemetry_packet(packet: Mapping, decoded: Mapping) -> None:
    """Persist telemetry metrics extracted from a packet.

    Parameters:
        packet: Packet metadata received from the radio interface.
        decoded: Meshtastic-decoded view containing telemetry structures.

    Returns:
        ``None``. The telemetry payload is added to the HTTP queue.
    """

    telemetry_section = (
        decoded.get("telemetry") if isinstance(decoded, Mapping) else None
    )
    if not isinstance(telemetry_section, Mapping):
        return

    pkt_id = _coerce_int(_first(packet, "id", "packet_id", "packetId", default=None))
    if pkt_id is None:
        return

    raw_from = _first(packet, "fromId", "from_id", "from", default=None)
    node_id = _canonical_node_id(raw_from)
    node_num = _coerce_int(_first(decoded, "num", "node_num", default=None))
    if node_num is None:
        node_num = _node_num_from_id(node_id or raw_from)

    to_id = _first(packet, "toId", "to_id", "to", default=None)

    raw_rx_time = _first(packet, "rxTime", "rx_time", default=time.time())
    try:
        rx_time = int(raw_rx_time)
    except (TypeError, ValueError):
        rx_time = int(time.time())
    rx_iso = _iso(rx_time)

    telemetry_time = _coerce_int(_first(telemetry_section, "time", default=None))

    channel = _coerce_int(_first(decoded, "channel", default=None))
    if channel is None:
        channel = _coerce_int(_first(packet, "channel", default=None))
    if channel is None:
        channel = 0

    portnum = _first(decoded, "portnum", default=None)
    portnum = str(portnum) if portnum not in {None, ""} else None

    bitfield = _coerce_int(_first(decoded, "bitfield", default=None))

    snr = _coerce_float(_first(packet, "snr", "rx_snr", "rxSnr", default=None))
    rssi = _coerce_int(_first(packet, "rssi", "rx_rssi", "rxRssi", default=None))
    hop_limit = _coerce_int(_first(packet, "hopLimit", "hop_limit", default=None))

    payload_bytes = _extract_payload_bytes(decoded)
    payload_b64 = base64_payload(payload_bytes) or ""

    battery_level = _coerce_float(
        _first(
            telemetry_section,
            "batteryLevel",
            "battery_level",
            "deviceMetrics.batteryLevel",
            "environmentMetrics.battery_level",
            "deviceMetrics.battery_level",
            default=None,
        )
    )
    voltage = _coerce_float(
        _first(
            telemetry_section,
            "voltage",
            "environmentMetrics.voltage",
            "deviceMetrics.voltage",
            default=None,
        )
    )
    channel_utilization = _coerce_float(
        _first(
            telemetry_section,
            "channelUtilization",
            "channel_utilization",
            "deviceMetrics.channelUtilization",
            "deviceMetrics.channel_utilization",
            default=None,
        )
    )
    air_util_tx = _coerce_float(
        _first(
            telemetry_section,
            "airUtilTx",
            "air_util_tx",
            "deviceMetrics.airUtilTx",
            "deviceMetrics.air_util_tx",
            default=None,
        )
    )
    uptime_seconds = _coerce_int(
        _first(
            telemetry_section,
            "uptimeSeconds",
            "uptime_seconds",
            "deviceMetrics.uptimeSeconds",
            "deviceMetrics.uptime_seconds",
            default=None,
        )
    )

    temperature = _coerce_float(
        _first(
            telemetry_section,
            "temperature",
            "environmentMetrics.temperature",
            default=None,
        )
    )
    relative_humidity = _coerce_float(
        _first(
            telemetry_section,
            "relativeHumidity",
            "relative_humidity",
            "environmentMetrics.relativeHumidity",
            "environmentMetrics.relative_humidity",
            default=None,
        )
    )
    barometric_pressure = _coerce_float(
        _first(
            telemetry_section,
            "barometricPressure",
            "barometric_pressure",
            "environmentMetrics.barometricPressure",
            "environmentMetrics.barometric_pressure",
            default=None,
        )
    )

    current = _coerce_float(
        _first(
            telemetry_section,
            "current",
            "deviceMetrics.current",
            "deviceMetrics.current_ma",
            "deviceMetrics.currentMa",
            "environmentMetrics.current",
            default=None,
        )
    )
    gas_resistance = _coerce_float(
        _first(
            telemetry_section,
            "gasResistance",
            "gas_resistance",
            "environmentMetrics.gasResistance",
            "environmentMetrics.gas_resistance",
            default=None,
        )
    )
    iaq = _coerce_int(
        _first(
            telemetry_section,
            "iaq",
            "environmentMetrics.iaq",
            "environmentMetrics.iaqIndex",
            "environmentMetrics.iaq_index",
            default=None,
        )
    )
    distance = _coerce_float(
        _first(
            telemetry_section,
            "distance",
            "environmentMetrics.distance",
            "environmentMetrics.range",
            "environmentMetrics.rangeMeters",
            default=None,
        )
    )
    lux = _coerce_float(
        _first(
            telemetry_section,
            "lux",
            "environmentMetrics.lux",
            "environmentMetrics.illuminance",
            default=None,
        )
    )
    white_lux = _coerce_float(
        _first(
            telemetry_section,
            "whiteLux",
            "white_lux",
            "environmentMetrics.whiteLux",
            "environmentMetrics.white_lux",
            default=None,
        )
    )
    ir_lux = _coerce_float(
        _first(
            telemetry_section,
            "irLux",
            "ir_lux",
            "environmentMetrics.irLux",
            "environmentMetrics.ir_lux",
            default=None,
        )
    )
    uv_lux = _coerce_float(
        _first(
            telemetry_section,
            "uvLux",
            "uv_lux",
            "environmentMetrics.uvLux",
            "environmentMetrics.uv_lux",
            "environmentMetrics.uvIndex",
            default=None,
        )
    )
    wind_direction = _coerce_int(
        _first(
            telemetry_section,
            "windDirection",
            "wind_direction",
            "environmentMetrics.windDirection",
            "environmentMetrics.wind_direction",
            default=None,
        )
    )
    wind_speed = _coerce_float(
        _first(
            telemetry_section,
            "windSpeed",
            "wind_speed",
            "environmentMetrics.windSpeed",
            "environmentMetrics.wind_speed",
            "environmentMetrics.windSpeedMps",
            default=None,
        )
    )
    wind_gust = _coerce_float(
        _first(
            telemetry_section,
            "windGust",
            "wind_gust",
            "environmentMetrics.windGust",
            "environmentMetrics.wind_gust",
            default=None,
        )
    )
    wind_lull = _coerce_float(
        _first(
            telemetry_section,
            "windLull",
            "wind_lull",
            "environmentMetrics.windLull",
            "environmentMetrics.wind_lull",
            default=None,
        )
    )
    weight = _coerce_float(
        _first(
            telemetry_section,
            "weight",
            "environmentMetrics.weight",
            "environmentMetrics.mass",
            default=None,
        )
    )
    radiation = _coerce_float(
        _first(
            telemetry_section,
            "radiation",
            "environmentMetrics.radiation",
            "environmentMetrics.radiationLevel",
            default=None,
        )
    )
    rainfall_1h = _coerce_float(
        _first(
            telemetry_section,
            "rainfall1h",
            "rainfall_1h",
            "environmentMetrics.rainfall1h",
            "environmentMetrics.rainfall_1h",
            "environmentMetrics.rainfallOneHour",
            default=None,
        )
    )
    rainfall_24h = _coerce_float(
        _first(
            telemetry_section,
            "rainfall24h",
            "rainfall_24h",
            "environmentMetrics.rainfall24h",
            "environmentMetrics.rainfall_24h",
            "environmentMetrics.rainfallTwentyFourHour",
            default=None,
        )
    )
    soil_moisture = _coerce_int(
        _first(
            telemetry_section,
            "soilMoisture",
            "soil_moisture",
            "environmentMetrics.soilMoisture",
            "environmentMetrics.soil_moisture",
            default=None,
        )
    )
    soil_temperature = _coerce_float(
        _first(
            telemetry_section,
            "soilTemperature",
            "soil_temperature",
            "environmentMetrics.soilTemperature",
            "environmentMetrics.soil_temperature",
            default=None,
        )
    )

    telemetry_payload = {
        "id": pkt_id,
        "node_id": node_id,
        "node_num": node_num,
        "from_id": node_id or raw_from,
        "to_id": to_id,
        "rx_time": rx_time,
        "rx_iso": rx_iso,
        "telemetry_time": telemetry_time,
        "channel": channel,
        "portnum": portnum,
        "bitfield": bitfield,
        "snr": snr,
        "rssi": rssi,
        "hop_limit": hop_limit,
        "payload_b64": payload_b64,
    }

    if battery_level is not None:
        telemetry_payload["battery_level"] = battery_level
    if voltage is not None:
        telemetry_payload["voltage"] = voltage
    if channel_utilization is not None:
        telemetry_payload["channel_utilization"] = channel_utilization
    if air_util_tx is not None:
        telemetry_payload["air_util_tx"] = air_util_tx
    if uptime_seconds is not None:
        telemetry_payload["uptime_seconds"] = uptime_seconds
    if temperature is not None:
        telemetry_payload["temperature"] = temperature
    if relative_humidity is not None:
        telemetry_payload["relative_humidity"] = relative_humidity
    if barometric_pressure is not None:
        telemetry_payload["barometric_pressure"] = barometric_pressure
    if current is not None:
        telemetry_payload["current"] = current
    if gas_resistance is not None:
        telemetry_payload["gas_resistance"] = gas_resistance
    if iaq is not None:
        telemetry_payload["iaq"] = iaq
    if distance is not None:
        telemetry_payload["distance"] = distance
    if lux is not None:
        telemetry_payload["lux"] = lux
    if white_lux is not None:
        telemetry_payload["white_lux"] = white_lux
    if ir_lux is not None:
        telemetry_payload["ir_lux"] = ir_lux
    if uv_lux is not None:
        telemetry_payload["uv_lux"] = uv_lux
    if wind_direction is not None:
        telemetry_payload["wind_direction"] = wind_direction
    if wind_speed is not None:
        telemetry_payload["wind_speed"] = wind_speed
    if wind_gust is not None:
        telemetry_payload["wind_gust"] = wind_gust
    if wind_lull is not None:
        telemetry_payload["wind_lull"] = wind_lull
    if weight is not None:
        telemetry_payload["weight"] = weight
    if radiation is not None:
        telemetry_payload["radiation"] = radiation
    if rainfall_1h is not None:
        telemetry_payload["rainfall_1h"] = rainfall_1h
    if rainfall_24h is not None:
        telemetry_payload["rainfall_24h"] = rainfall_24h
    if soil_moisture is not None:
        telemetry_payload["soil_moisture"] = soil_moisture
    if soil_temperature is not None:
        telemetry_payload["soil_temperature"] = soil_temperature

    _queue_post_json(
        "/api/telemetry",
        _apply_radio_metadata(telemetry_payload),
        priority=queue._TELEMETRY_POST_PRIORITY,
    )

    if config.DEBUG:
        config._debug_log(
            "Queued telemetry payload",
            context="handlers.store_telemetry",
            node_id=node_id,
            battery_level=battery_level,
            voltage=voltage,
        )


def store_nodeinfo_packet(packet: Mapping, decoded: Mapping) -> None:
    """Persist node information updates.

    Parameters:
        packet: Raw packet metadata describing the update.
        decoded: Decoded payload that may include ``user`` and ``position``
            sections.

    Returns:
        ``None``. The node payload is merged into the API queue.
    """

    payload_bytes = _extract_payload_bytes(decoded)
    node_info = _decode_nodeinfo_payload(payload_bytes)
    decoded_user = decoded.get("user")
    user_dict = _nodeinfo_user_dict(node_info, decoded_user)

    node_info_fields = set()
    if node_info:
        node_info_fields = {field_desc.name for field_desc, _ in node_info.ListFields()}

    node_id = None
    if isinstance(user_dict, Mapping):
        node_id = _canonical_node_id(user_dict.get("id"))

    if node_id is None:
        node_id = _canonical_node_id(
            _first(packet, "fromId", "from_id", "from", default=None)
        )

    if node_id is None:
        return

    node_payload: dict = {}
    if user_dict:
        node_payload["user"] = user_dict

    node_num = None
    if node_info and "num" in node_info_fields:
        try:
            node_num = int(node_info.num)
        except (TypeError, ValueError):
            node_num = None
    if node_num is None:
        decoded_num = decoded.get("num")
        if decoded_num is not None:
            try:
                node_num = int(decoded_num)
            except (TypeError, ValueError):
                try:
                    node_num = int(str(decoded_num).strip(), 0)
                except Exception:
                    node_num = None
    if node_num is None:
        node_num = _node_num_from_id(node_id)
    if node_num is not None:
        node_payload["num"] = node_num

    rx_time = int(_first(packet, "rxTime", "rx_time", default=time.time()))
    last_heard = None
    if node_info and "last_heard" in node_info_fields:
        try:
            last_heard = int(node_info.last_heard)
        except (TypeError, ValueError):
            last_heard = None
    if last_heard is None:
        decoded_last_heard = decoded.get("lastHeard")
        if decoded_last_heard is not None:
            try:
                last_heard = int(decoded_last_heard)
            except (TypeError, ValueError):
                last_heard = None
    if last_heard is None or last_heard < rx_time:
        last_heard = rx_time
    node_payload["lastHeard"] = last_heard

    snr = None
    if node_info and "snr" in node_info_fields:
        try:
            snr = float(node_info.snr)
        except (TypeError, ValueError):
            snr = None
    if snr is None:
        snr = _first(packet, "snr", "rx_snr", "rxSnr", default=None)
        if snr is not None:
            try:
                snr = float(snr)
            except (TypeError, ValueError):
                snr = None
    if snr is not None:
        node_payload["snr"] = snr

    hops = None
    if node_info and "hops_away" in node_info_fields:
        try:
            hops = int(node_info.hops_away)
        except (TypeError, ValueError):
            hops = None
    if hops is None:
        hops = decoded.get("hopsAway")
        if hops is not None:
            try:
                hops = int(hops)
            except (TypeError, ValueError):
                hops = None
    if hops is not None:
        node_payload["hopsAway"] = hops

    if node_info and "channel" in node_info_fields:
        try:
            node_payload["channel"] = int(node_info.channel)
        except (TypeError, ValueError):
            pass

    if node_info and "via_mqtt" in node_info_fields:
        node_payload["viaMqtt"] = bool(node_info.via_mqtt)

    if node_info and "is_favorite" in node_info_fields:
        node_payload["isFavorite"] = bool(node_info.is_favorite)
    elif "isFavorite" in decoded:
        node_payload["isFavorite"] = bool(decoded.get("isFavorite"))

    if node_info and "is_ignored" in node_info_fields:
        node_payload["isIgnored"] = bool(node_info.is_ignored)
    if node_info and "is_key_manually_verified" in node_info_fields:
        node_payload["isKeyManuallyVerified"] = bool(node_info.is_key_manually_verified)

    metrics = _nodeinfo_metrics_dict(node_info)
    decoded_metrics = decoded.get("deviceMetrics")
    if isinstance(decoded_metrics, Mapping):
        metrics = _merge_mappings(metrics, _node_to_dict(decoded_metrics))
    if metrics:
        node_payload["deviceMetrics"] = metrics

    position = _nodeinfo_position_dict(node_info)
    decoded_position = decoded.get("position")
    if isinstance(decoded_position, Mapping):
        position = _merge_mappings(position, _node_to_dict(decoded_position))
    if position:
        node_payload["position"] = position

    hop_limit = _first(packet, "hopLimit", "hop_limit", default=None)
    if hop_limit is not None and "hopLimit" not in node_payload:
        try:
            node_payload["hopLimit"] = int(hop_limit)
        except (TypeError, ValueError):
            pass

    _queue_post_json(
        "/api/nodes",
        _apply_radio_metadata_to_nodes({node_id: node_payload}),
        priority=queue._NODE_POST_PRIORITY,
    )

    if config.DEBUG:
        short = None
        long_name = None
        if isinstance(user_dict, Mapping):
            short = user_dict.get("shortName")
            long_name = user_dict.get("longName")
        config._debug_log(
            "Queued nodeinfo payload",
            context="handlers.store_nodeinfo",
            node_id=node_id,
            short_name=short,
            long_name=long_name,
        )


def store_neighborinfo_packet(packet: Mapping, decoded: Mapping) -> None:
    """Persist neighbour information gathered from a packet.

    Parameters:
        packet: Raw Meshtastic packet metadata.
        decoded: Decoded view containing the neighbour information section.

    Returns:
        ``None``. The neighbour snapshot is queued for submission.
    """

    neighbor_section = (
        decoded.get("neighborinfo") if isinstance(decoded, Mapping) else None
    )
    if not isinstance(neighbor_section, Mapping):
        return

    node_ref = _first(
        neighbor_section,
        "nodeId",
        "node_id",
        default=_first(packet, "fromId", "from_id", "from", default=None),
    )
    node_id = _canonical_node_id(node_ref)
    if node_id is None:
        return

    node_num = _coerce_int(_first(neighbor_section, "nodeId", "node_id", default=None))
    if node_num is None:
        node_num = _node_num_from_id(node_id)

    node_broadcast_interval = _coerce_int(
        _first(
            neighbor_section,
            "nodeBroadcastIntervalSecs",
            "node_broadcast_interval_secs",
            default=None,
        )
    )

    last_sent_by_ref = _first(
        neighbor_section,
        "lastSentById",
        "last_sent_by_id",
        default=None,
    )
    last_sent_by_id = _canonical_node_id(last_sent_by_ref)

    rx_time = _coerce_int(_first(packet, "rxTime", "rx_time", default=time.time()))
    if rx_time is None:
        rx_time = int(time.time())

    neighbors_payload = neighbor_section.get("neighbors")
    neighbors_iterable = (
        neighbors_payload if isinstance(neighbors_payload, list) else []
    )

    neighbor_entries: list[dict] = []
    for entry in neighbors_iterable:
        if not isinstance(entry, Mapping):
            continue
        neighbor_ref = _first(entry, "nodeId", "node_id", default=None)
        neighbor_id = _canonical_node_id(neighbor_ref)
        if neighbor_id is None:
            continue
        neighbor_num = _coerce_int(_first(entry, "nodeId", "node_id", default=None))
        if neighbor_num is None:
            neighbor_num = _node_num_from_id(neighbor_id)
        snr = _coerce_float(_first(entry, "snr", default=None))
        entry_rx_time = _coerce_int(_first(entry, "rxTime", "rx_time", default=None))
        if entry_rx_time is None:
            entry_rx_time = rx_time
        neighbor_entries.append(
            {
                "neighbor_id": neighbor_id,
                "neighbor_num": neighbor_num,
                "snr": snr,
                "rx_time": entry_rx_time,
                "rx_iso": _iso(entry_rx_time),
            }
        )

    payload = {
        "node_id": node_id,
        "node_num": node_num,
        "neighbors": neighbor_entries,
        "rx_time": rx_time,
        "rx_iso": _iso(rx_time),
    }

    if node_broadcast_interval is not None:
        payload["node_broadcast_interval_secs"] = node_broadcast_interval
    if last_sent_by_id is not None:
        payload["last_sent_by_id"] = last_sent_by_id

    _queue_post_json(
        "/api/neighbors",
        _apply_radio_metadata(payload),
        priority=queue._NEIGHBOR_POST_PRIORITY,
    )

    if config.DEBUG:
        config._debug_log(
            "Queued neighborinfo payload",
            context="handlers.store_neighborinfo",
            node_id=node_id,
            neighbors=len(neighbor_entries),
        )


def store_packet_dict(packet: Mapping) -> None:
    """Route a decoded packet to the appropriate storage handler.

    Parameters:
        packet: Packet dictionary emitted by the mesh interface.

    Returns:
        ``None``. Side-effects depend on the specific handler invoked.
    """

    decoded = packet.get("decoded") or {}

    portnum_raw = _first(decoded, "portnum", default=None)
    portnum = str(portnum_raw).upper() if portnum_raw is not None else None
    portnum_int = _coerce_int(portnum_raw)

    telemetry_section = (
        decoded.get("telemetry") if isinstance(decoded, Mapping) else None
    )
    if (
        portnum == "TELEMETRY_APP"
        or portnum_int == 65
        or isinstance(telemetry_section, Mapping)
    ):
        store_telemetry_packet(packet, decoded)
        return

    if portnum in {"5", "NODEINFO_APP"}:
        store_nodeinfo_packet(packet, decoded)
        return

    if portnum in {"4", "POSITION_APP"}:
        store_position_packet(packet, decoded)
        return

    neighborinfo_section = (
        decoded.get("neighborinfo") if isinstance(decoded, Mapping) else None
    )
    if portnum == "NEIGHBORINFO_APP" or isinstance(neighborinfo_section, Mapping):
        store_neighborinfo_packet(packet, decoded)
        return

    text = _first(decoded, "payload.text", "text", "data.text", default=None)
    encrypted = _first(decoded, "payload.encrypted", "encrypted", default=None)
    if encrypted is None:
        encrypted = _first(packet, "encrypted", default=None)
    reply_id_raw = _first(
        decoded,
        "payload.replyId",
        "payload.reply_id",
        "data.replyId",
        "data.reply_id",
        "replyId",
        "reply_id",
        default=None,
    )
    reply_id = _coerce_int(reply_id_raw)
    emoji_raw = _first(
        decoded,
        "payload.emoji",
        "data.emoji",
        "emoji",
        default=None,
    )
    emoji = None
    if emoji_raw is not None:
        try:
            emoji_text = str(emoji_raw)
        except Exception:
            emoji_text = None
        else:
            emoji_text = emoji_text.strip()
            if emoji_text:
                emoji = emoji_text

    encrypted_flag = _is_encrypted_flag(encrypted)
    if not any([text, encrypted_flag, emoji is not None, reply_id is not None]):
        return

    allowed_port_values = {"1", "TEXT_MESSAGE_APP", "REACTION_APP"}
    allowed_port_ints = {1}

    reaction_port_candidates: set[int] = set()
    for module_name in (
        "meshtastic.portnums_pb2",
        "meshtastic.protobuf.portnums_pb2",
    ):
        module = sys.modules.get(module_name)
        if module is None:
            with contextlib.suppress(ModuleNotFoundError):
                module = importlib.import_module(module_name)
        if module is None:
            continue
        portnum_enum = getattr(module, "PortNum", None)
        value_lookup = getattr(portnum_enum, "Value", None) if portnum_enum else None
        if callable(value_lookup):
            with contextlib.suppress(Exception):
                candidate = _coerce_int(value_lookup("REACTION_APP"))
                if candidate is not None:
                    reaction_port_candidates.add(candidate)
        constant_value = getattr(module, "REACTION_APP", None)
        candidate = _coerce_int(constant_value)
        if candidate is not None:
            reaction_port_candidates.add(candidate)

    for candidate in reaction_port_candidates:
        allowed_port_ints.add(candidate)
        allowed_port_values.add(str(candidate))

    is_reaction_packet = portnum == "REACTION_APP" or (
        reply_id is not None and emoji is not None
    )
    if is_reaction_packet and portnum_int is not None:
        allowed_port_ints.add(portnum_int)
        allowed_port_values.add(str(portnum_int))

    if portnum and portnum not in allowed_port_values:
        if portnum_int not in allowed_port_ints:
            return

    channel = _first(decoded, "channel", default=None)
    if channel is None:
        channel = _first(packet, "channel", default=0)
    try:
        channel = int(channel)
    except Exception:
        channel = 0

    pkt_id = _first(packet, "id", "packet_id", "packetId", default=None)
    if pkt_id is None:
        return
    rx_time = int(_first(packet, "rxTime", "rx_time", default=time.time()))
    from_id = _first(packet, "fromId", "from_id", "from", default=None)
    to_id = _first(packet, "toId", "to_id", "to", default=None)

    if (from_id is None or str(from_id) == "") and config.DEBUG:
        try:
            raw = json.dumps(packet, default=str)
        except Exception:
            raw = str(packet)
        config._debug_log(
            "Packet missing from_id",
            context="handlers.store_packet_dict",
            packet=raw,
        )

    snr = _first(packet, "snr", "rx_snr", "rxSnr", default=None)
    rssi = _first(packet, "rssi", "rx_rssi", "rxRssi", default=None)
    hop = _first(packet, "hopLimit", "hop_limit", default=None)

<<<<<<< HEAD
=======
    encrypted_flag = _is_encrypted_flag(encrypted)

    to_id_normalized = str(to_id).strip() if to_id is not None else ""

    if (
        channel == 0
        and not encrypted_flag
        and to_id_normalized
        and to_id_normalized.lower() != "^all"
    ):
        if config.DEBUG:
            config._debug_log(
                "Skipped direct message on primary channel",
                context="handlers.store_packet_dict",
                from_id=_canonical_node_id(from_id) or from_id,
                to_id=_canonical_node_id(to_id) or to_id,
                channel=channel,
            )
        return

>>>>>>> 71c0f8b2
    message_payload = {
        "id": int(pkt_id),
        "rx_time": rx_time,
        "rx_iso": _iso(rx_time),
        "from_id": from_id,
        "to_id": to_id,
        "channel": channel,
        "portnum": str(portnum) if portnum is not None else None,
        "text": text,
        "encrypted": encrypted,
        "snr": float(snr) if snr is not None else None,
        "rssi": int(rssi) if rssi is not None else None,
        "hop_limit": int(hop) if hop is not None else None,
        "reply_id": reply_id,
        "emoji": emoji,
    }

    channel_name_value = None
    if not encrypted_flag:
        channel_name_value = channels.channel_name(channel)
        if channel_name_value:
            message_payload["channel_name"] = channel_name_value
    _queue_post_json(
        "/api/messages",
        _apply_radio_metadata(message_payload),
        priority=queue._MESSAGE_POST_PRIORITY,
    )

    if config.DEBUG:
        from_label = _canonical_node_id(from_id) or from_id
        to_label = _canonical_node_id(to_id) or to_id
        payload_desc = "Encrypted" if text is None and encrypted else text
        log_kwargs = {
            "context": "handlers.store_packet_dict",
            "from_id": from_label,
            "to_id": to_label,
            "channel": channel,
            "channel_display": channel_name_value or channel,
            "payload": payload_desc,
        }
        if channel_name_value:
            log_kwargs["channel_name"] = channel_name_value
        config._debug_log("Queued message payload", **log_kwargs)


_last_packet_monotonic: float | None = None


def last_packet_monotonic() -> float | None:
    """Return the monotonic timestamp of the most recent packet."""

    return _last_packet_monotonic


def _mark_packet_seen() -> None:
    """Record that a packet has been processed."""

    global _last_packet_monotonic
    _last_packet_monotonic = time.monotonic()


def on_receive(packet, interface) -> None:
    """Callback registered with Meshtastic to capture incoming packets.

    Parameters:
        packet: Packet payload supplied by the Meshtastic pubsub topic.
        interface: Interface instance that produced the packet. Only used for
            compatibility with Meshtastic's callback signature.

    Returns:
        ``None``. Packets are serialised and enqueued asynchronously.
    """

    if isinstance(packet, dict):
        if packet.get("_potatomesh_seen"):
            return
        packet["_potatomesh_seen"] = True

    _mark_packet_seen()

    packet_dict = None
    try:
        packet_dict = _pkt_to_dict(packet)
        store_packet_dict(packet_dict)
    except Exception as exc:
        info = (
            list(packet_dict.keys()) if isinstance(packet_dict, dict) else type(packet)
        )
        config._debug_log(
            "Failed to store packet",
            context="handlers.on_receive",
            severity="warn",
            error_class=exc.__class__.__name__,
            error_message=str(exc),
            packet_info=info,
        )


__all__ = [
    "_queue_post_json",
    "last_packet_monotonic",
    "on_receive",
    "store_neighborinfo_packet",
    "store_nodeinfo_packet",
    "store_packet_dict",
    "store_position_packet",
    "store_telemetry_packet",
    "upsert_node",
]

_queue_post_json = queue._queue_post_json<|MERGE_RESOLUTION|>--- conflicted
+++ resolved
@@ -1162,8 +1162,6 @@
     rssi = _first(packet, "rssi", "rx_rssi", "rxRssi", default=None)
     hop = _first(packet, "hopLimit", "hop_limit", default=None)
 
-<<<<<<< HEAD
-=======
     encrypted_flag = _is_encrypted_flag(encrypted)
 
     to_id_normalized = str(to_id).strip() if to_id is not None else ""
@@ -1184,7 +1182,6 @@
             )
         return
 
->>>>>>> 71c0f8b2
     message_payload = {
         "id": int(pkt_id),
         "rx_time": rx_time,
