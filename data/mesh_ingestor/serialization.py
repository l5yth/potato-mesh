--- conflicted
+++ resolved
@@ -734,16 +734,12 @@
                     use_integers_for_enums=False,
                 )
             except Exception:
-<<<<<<< HEAD
-                user_dict = None
+                user_dict = _node_to_dict(node_info.user)
             if user_dict is None and callable(manual_to_dict):
                 try:
                     user_dict = manual_to_dict()
                 except Exception:
                     user_dict = None
-=======
-                user_dict = _node_to_dict(node_info.user)
->>>>>>> 330a990b
 
     if isinstance(decoded_user, ProtoMessage):
         manual_to_dict = getattr(decoded_user, "to_dict", None)
