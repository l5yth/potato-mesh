--- conflicted
+++ resolved
@@ -1,9 +1,5 @@
-<<<<<<< HEAD
 import json, os, sqlite3, time, threading
-=======
-import json, sqlite3, time, threading
 from dataclasses import asdict, is_dataclass
->>>>>>> bac9fb93
 from pathlib import Path
 
 try:  # meshtastic is optional for tests
