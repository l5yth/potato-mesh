--- conflicted
+++ resolved
@@ -50,23 +50,17 @@
 
     meshtastic_mod = types.ModuleType("meshtastic")
     meshtastic_mod.serial_interface = serial_interface_mod
-<<<<<<< HEAD
     meshtastic_mod.tcp_interface = tcp_interface_mod
-=======
     if real_protobuf is not None:
         meshtastic_mod.protobuf = real_protobuf
->>>>>>> ee650124
 
     monkeypatch.setitem(sys.modules, "meshtastic", meshtastic_mod)
     monkeypatch.setitem(
         sys.modules, "meshtastic.serial_interface", serial_interface_mod
     )
-<<<<<<< HEAD
     monkeypatch.setitem(sys.modules, "meshtastic.tcp_interface", tcp_interface_mod)
-=======
     if real_protobuf is not None:
         monkeypatch.setitem(sys.modules, "meshtastic.protobuf", real_protobuf)
->>>>>>> ee650124
 
     # Stub pubsub.pub
     pubsub_mod = types.ModuleType("pubsub")
