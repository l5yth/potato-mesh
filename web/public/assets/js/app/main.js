--- conflicted
+++ resolved
@@ -19,16 +19,13 @@
 import { attachNodeInfoRefreshToMarker, overlayToPopupNode } from './map-marker-node-info.js';
 import { createShortInfoOverlayStack } from './short-info-overlay-manager.js';
 import { refreshNodeInformation } from './node-details.js';
-<<<<<<< HEAD
 import { extractModemMetadata, formatModemDisplay } from './node-modem-metadata.js';
-=======
 import {
   extractChatMessageMetadata,
   formatChatMessagePrefix,
   formatChatChannelTag,
   formatNodeAnnouncementPrefix
 } from './chat-format.js';
->>>>>>> cff89a8c
 
 /**
  * Entry point for the interactive dashboard. Wires up event listeners,
